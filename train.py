--- conflicted
+++ resolved
@@ -402,13 +402,8 @@
     parser.add_argument('--accumulate', type=int, default=4, help='batches to accumulate before optimizing')
     parser.add_argument('--cfg', type=str, default='cfg/yolov3-spp.cfg', help='*.cfg path')
     parser.add_argument('--data', type=str, default='data/coco2017.data', help='*.data path')
-<<<<<<< HEAD
     parser.add_argument('--multi-scale', default=True, help='adjust (0.67 - 1.50) img_size every 10 batches')
-    parser.add_argument('--img-size', nargs='+', type=int, default=[416], help='train and test image-sizes')
-=======
-    parser.add_argument('--multi-scale', action='store_true', help='adjust (67%% - 150%%) img_size every 10 batches')
-    parser.add_argument('--img-size', nargs='+', type=int, default=[512], help='[min_train, max-train, test] img sizes')
->>>>>>> 029e137b
+    parser.add_argument('--img-size', nargs='+', type=int, default=[416], help='[min_train, max-train, test] img sizes')
     parser.add_argument('--rect', action='store_true', help='rectangular training')
     parser.add_argument('--resume', action='store_true', help='resume training from last.pt')
     parser.add_argument('--nosave', action='store_true', help='only save final checkpoint')
